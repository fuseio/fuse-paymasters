--- conflicted
+++ resolved
@@ -61,13 +61,6 @@
 
     uint256 private constant SIGNATURE_OFFSET = 213;
     
-<<<<<<< HEAD
-=======
-    // Owned contract that manages chainlink price feeds (token / eth formaat) and helper to give exchange rate (inverse price)
-    // marked for removal
-    IOracleAggregator public oracleAggregator;
-    
->>>>>>> 8aaad6c1
     /**
      * Designed to enable the community to track change in storage variable UNACCOUNTED_COST which is used
      * to maintain gas execution cost which can't be calculated within contract*/
@@ -86,22 +79,8 @@
         address indexed _actor
     );
     
-<<<<<<< HEAD
     // review: fee receiver could also come in as part of paymasterAndData 
     // if A dapp later wants to collect token fees and manage gas upfront / provide credit card 
-=======
-    // marked for removal
-    /**
-     * Designed to enable the community to track change in storage variable oracleAggregator which is a contract
-     * used to maintain price feeds for exchangeRate supported tokens*/
-    event OracleAggregatorChanged(
-        address indexed _oldoracleAggregator,
-        address indexed _neworacleAggregator,
-        address indexed _actor
-    );
-
-
->>>>>>> 8aaad6c1
     /**
      * Designed to enable the community to track change in storage variable feeReceiver which is an address (self or other SCW/EOA)
      * responsible for collecting all the tokens being withdrawn as fees*/
@@ -269,15 +248,6 @@
      * @param target address to send to
      * @param amount amount to withdraw
      */
-<<<<<<< HEAD
-    function withdrawERC20To(IERC20 token, address target, uint256 amount) public nonReentrant {
-        require(owner() == msg.sender, "only owner can withdraw tokens"); // add revert code
-        _withdrawERC20(token, target, amount);
-    }
-
-    function _withdrawERC20(IERC20 token, address target, uint256 amount) private {
-        token.safeTransfer(target, amount);
-=======
     function withdrawERC20(IERC20 token, address target, uint256 amount) public onlyOwner nonReentrant {
         _withdrawERC20(token, target, amount);
     }
@@ -300,26 +270,15 @@
      * @param dest address to send to
      */
     function withdrawAllETH(address dest) public onlyOwner nonReentrant {
-       uint256 _balance = address(this).balance;
-       require(_balance > 0, "BTPM: Contract has no balance to withdraw");
-       require(dest != address(0), "BTPM: Transfer to zero address");
-       bool success;
-       assembly ("memory-safe") {
-            success := call(gas(), dest, _balance, 0, 0, 0, 0)
-        }
-       require(success, "BTPM: ETH withdraw failed");
->>>>>>> 8aaad6c1
-    }
-
-    // withdraw token from this contract
-    function withdrawMultipleERC20(IERC20[] calldata token, address to, uint256[] calldata amount) public nonReentrant {
-        require(owner() == msg.sender, "only owner can withdraw tokens"); // add revert code
-        require(token.length == amount.length, "length mismatch");
-        for (uint256 i = 0; i < token.length; i++) {
-            _withdrawERC20(token[i], to, amount[i]);
-        }
-    }
-
+    uint256 _balance = address(this).balance;
+    require(_balance > 0, "BTPM: Contract has no balance to withdraw");
+    require(dest != address(0), "BTPM: Transfer to zero address");
+    bool success;
+    assembly ("memory-safe") {
+        success := call(gas(), dest, _balance, 0, 0, 0, 0)
+    }
+    require(success, "BTPM: ETH withdraw failed");
+    }
 
 
      /**
@@ -379,144 +338,6 @@
             uint48 validUntil,
             uint48 validAfter,
             address feeToken,
-            uint256 exchangeRate,
-            uint256 fee,
-            bytes calldata signature
-        )
-    {
-        priceSource = ExchangeRateSource(uint8(bytes1(paymasterAndData[VALID_PND_OFFSET - 1 : VALID_PND_OFFSET])));
-        (validUntil, validAfter, feeToken, exchangeRate, fee) = abi.decode(
-            paymasterAndData[VALID_PND_OFFSET:SIGNATURE_OFFSET],
-            (uint48, uint48, address, uint256, uint256)
-        );
-        signature = paymasterAndData[SIGNATURE_OFFSET:];
-    }
-
-    /**
-     * @dev Verify that an external signer signed the paymaster data of a user operation.
-     * The paymaster data is expected to be the paymaster address, request data and a signature over the entire request parameters.
-     * paymasterAndData: hexConcat([paymasterAddress, priceSource, abi.encode(validUntil, validAfter, feeToken, oracleAggregator, exchangeRate, fee), signature])
-     * @param userOp The UserOperation struct that represents the current user operation.
-     * userOpHash The hash of the UserOperation struct.
-     * @param requiredPreFund The required amount of pre-funding for the paymaster.
-     * @return context A context string returned by the entry point after successful validation.
-     * @return validationData An integer returned by the entry point after successful validation.
-     */
-    // review try to avoid stack too deep. currently need to use viaIR
-    function _validatePaymasterUserOp(
-        UserOperation calldata userOp,
-        bytes32 userOpHash,
-        uint256 requiredPreFund
-    ) internal view override returns (bytes memory context, uint256 validationData) {
-
-        // verificationGasLimit is dual-purposed, as gas limit for postOp. make sure it is high enough
-        // make sure that verificationGasLimit is high enough to handle postOp
-        require(userOp.verificationGasLimit > UNACCOUNTED_COST, "BTPM: gas too low for postOp");
-
-        // todo: in this method try to resolve stack too deep (though via-ir is good enough)
-        (
-            ExchangeRateSource priceSource,
-            uint48 validUntil,
-            uint48 validAfter,
-            address feeToken,
-            address oracleAggregator,
-            uint256 exchangeRate,
-            uint256 fee,
-            bytes calldata signature
-        ) = parsePaymasterAndData(userOp.paymasterAndData);
-
-        // we only "require" it here so that the revert reason on invalid signature will be of "VerifyingPaymaster", and not "ECDSA"
-        require(signature.length == 65, "BTPM: invalid signature length in paymasterAndData");
-
-        bytes32 _hash = getHash(userOp, priceSource, validUntil, validAfter, feeToken, oracleAggregator, exchangeRate, fee).toEthSignedMessageHash();
-
-        context = "";
-        
-        //don't revert on signature failure: return SIG_VALIDATION_FAILED
-        if (
-            verifyingSigner !=
-            _hash.recover(signature)
-        ) {
-            // empty context and sigFailed true
-            return (context, Helpers._packValidationData(true, validUntil, validAfter));
-        }
-
-        address account = userOp.getSender();
-
-        uint256 costOfPost = userOp.maxFeePerGas * UNACCOUNTED_COST; // unaccountedEPGasOverhead
-
-        // This model assumes irrespective of priceSource exchangeRate is always sent from outside
-        // for below checks you would either need maxCost or some exchangeRate
-
-        // review: can add some checks here on calculated value, fee cap, exchange rate deviation/cap etc
-        uint256 tokenRequiredPreFund = ((requiredPreFund + costOfPost) * exchangeRate) / 10 ** 18;
-
-        require(
-            IERC20(feeToken).balanceOf(account) >= (tokenRequiredPreFund + fee),
-            "BTPM: account does not have enough token balance"
-        );
-
-<<<<<<< HEAD
-        context = abi.encode(account, feeToken, oracleAggregator, priceSource, exchangeRate, fee, userOp.maxFeePerGas,
-                userOp.maxPriorityFeePerGas, userOpHash);
-=======
-        context = abi.encode(account, feeToken, priceSource, exchangeRate, fee, userOpHash);
->>>>>>> 8aaad6c1
-       
-        return (context, Helpers._packValidationData(false, validUntil, validAfter));
-    }
-
-    /**
-     * @dev Executes the paymaster's payment conditions
-     * @param mode tells whether the op succeeded, reverted, or if the op succeeded but cause the postOp to revert
-     * @param context payment conditions signed by the paymaster in `validatePaymasterUserOp`
-     * @param actualGasCost amount to be paid to the entry point in wei
-     */
-    function _postOp(
-        PostOpMode mode,
-        bytes calldata context,
-        uint256 actualGasCost
-    ) internal virtual override {
-
-<<<<<<< HEAD
-        (address account, IERC20 feeToken, address oracleAggregator, ExchangeRateSource priceSource, uint256 exchangeRate, uint256 fee, uint256 maxFeePerGas, uint256 maxPriorityFeePerGas, bytes32 userOpHash) = abi
-            .decode(context, (address, IERC20, address, ExchangeRateSource, uint256, uint256, uint256, uint256, bytes32));
-=======
-        (address account, IERC20 feeToken, ExchangeRateSource priceSource, uint256 exchangeRate, uint256 fee, bytes32 userOpHash) = abi
-            .decode(context, (address, IERC20, ExchangeRateSource, uint256, uint256, bytes32));
->>>>>>> 8aaad6c1
-
-        uint256 effectiveExchangeRate = exchangeRate;
-
-        if (priceSource == ExchangeRateSource.ORACLE_BASED && oracleAggregator != address(0xEeeeeEeeeEeEeeEeEeEeeEEEeeeeEeeeeeeeEEeE)) {
-            uint256 result = exchangePrice(address(feeToken), oracleAggregator);
-            if(result > 0) effectiveExchangeRate = result;
-        } 
-
-        // We could either touch the state for BASEFEE and calculate based on maxPriorityFee passed (to be added in context along with maxFeePerGas) or just use tx.gasprice
-        uint256 actualTokenCost = ((actualGasCost + (UNACCOUNTED_COST * tx.gasprice)) * effectiveExchangeRate) / 1e18;
-        if (mode != PostOpMode.postOpReverted) {
-            SafeTransferLib.safeTransferFrom(address(feeToken), account, feeReceiver, actualTokenCost + fee);
-            emit TokenPaymasterOperation(account, address(feeToken), actualTokenCost + fee, fee, userOpHash, effectiveExchangeRate, priceSource);
-        } 
-        else {
-            //in case above transferFrom failed, pay with deposit / notify at least
-            //sender could be banned indefinitely or for certain period
-            emit TokenPaymentDue(address(feeToken), account, actualTokenCost + fee);
-        }
-    }
-
-<<<<<<< HEAD
-    function parsePaymasterAndData(
-        bytes calldata paymasterAndData
-    )
-        public
-        pure
-        returns (
-            ExchangeRateSource priceSource,
-            uint48 validUntil,
-            uint48 validAfter,
-            address feeToken,
             address oracleAggregator,
             uint256 exchangeRate,
             uint256 fee,
@@ -529,9 +350,113 @@
             (uint48, uint48, address, address, uint256, uint256)
         );
         signature = paymasterAndData[SIGNATURE_OFFSET:];
-=======
+    }
+
+    /**
+     * @dev Verify that an external signer signed the paymaster data of a user operation.
+     * The paymaster data is expected to be the paymaster address, request data and a signature over the entire request parameters.
+     * paymasterAndData: hexConcat([paymasterAddress, priceSource, abi.encode(validUntil, validAfter, feeToken, oracleAggregator, exchangeRate, fee), signature])
+     * @param userOp The UserOperation struct that represents the current user operation.
+     * userOpHash The hash of the UserOperation struct.
+     * @param requiredPreFund The required amount of pre-funding for the paymaster.
+     * @return context A context string returned by the entry point after successful validation.
+     * @return validationData An integer returned by the entry point after successful validation.
+     */
+    // review try to avoid stack too deep. currently need to use viaIR
+    function _validatePaymasterUserOp(
+        UserOperation calldata userOp,
+        bytes32 userOpHash,
+        uint256 requiredPreFund
+    ) internal view override returns (bytes memory context, uint256 validationData) {
+
+        // verificationGasLimit is dual-purposed, as gas limit for postOp. make sure it is high enough
+        // make sure that verificationGasLimit is high enough to handle postOp
+        require(userOp.verificationGasLimit > UNACCOUNTED_COST, "BTPM: gas too low for postOp");
+
+        // todo: in this method try to resolve stack too deep (though via-ir is good enough)
+        (
+            ExchangeRateSource priceSource,
+            uint48 validUntil,
+            uint48 validAfter,
+            address feeToken,
+            address oracleAggregator,
+            uint256 exchangeRate,
+            uint256 fee,
+            bytes calldata signature
+        ) = parsePaymasterAndData(userOp.paymasterAndData);
+
+        // we only "require" it here so that the revert reason on invalid signature will be of "VerifyingPaymaster", and not "ECDSA"
+        require(signature.length == 65, "BTPM: invalid signature length in paymasterAndData");
+
+        bytes32 _hash = getHash(userOp, priceSource, validUntil, validAfter, feeToken, oracleAggregator, exchangeRate, fee).toEthSignedMessageHash();
+
+        context = "";
+        
+        //don't revert on signature failure: return SIG_VALIDATION_FAILED
+        if (
+            verifyingSigner !=
+            _hash.recover(signature)
+        ) {
+            // empty context and sigFailed true
+            return (context, Helpers._packValidationData(true, validUntil, validAfter));
+        }
+
+        address account = userOp.getSender();
+
+        uint256 costOfPost = userOp.maxFeePerGas * UNACCOUNTED_COST; // unaccountedEPGasOverhead
+
+        // This model assumes irrespective of priceSource exchangeRate is always sent from outside
+        // for below checks you would either need maxCost or some exchangeRate
+
+        // review: can add some checks here on calculated value, fee cap, exchange rate deviation/cap etc
+        uint256 tokenRequiredPreFund = ((requiredPreFund + costOfPost) * exchangeRate) / 10 ** 18;
+
+        require(
+            IERC20(feeToken).balanceOf(account) >= (tokenRequiredPreFund + fee),
+            "BTPM: account does not have enough token balance"
+        );
+
+        context = abi.encode(account, feeToken, priceSource, exchangeRate, fee, userOpHash);
+       
+        return (context, Helpers._packValidationData(false, validUntil, validAfter));
+    }
+
+    /**
+     * @dev Executes the paymaster's payment conditions
+     * @param mode tells whether the op succeeded, reverted, or if the op succeeded but cause the postOp to revert
+     * @param context payment conditions signed by the paymaster in `validatePaymasterUserOp`
+     * @param actualGasCost amount to be paid to the entry point in wei
+     */
+    function _postOp(
+        PostOpMode mode,
+        bytes calldata context,
+        uint256 actualGasCost
+    ) internal virtual override {
+
+        (address account, IERC20 feeToken, ExchangeRateSource priceSource, uint256 exchangeRate, uint256 fee, bytes32 userOpHash) = abi
+            .decode(context, (address, IERC20, ExchangeRateSource, uint256, uint256, bytes32));
+
+        uint256 effectiveExchangeRate = exchangeRate;
+
+        if (priceSource == ExchangeRateSource.ORACLE_BASED && oracleAggregator != address(0xEeeeeEeeeEeEeeEeEeEeeEEEeeeeEeeeeeeeEEeE)) {
+            uint256 result = exchangePrice(address(feeToken), oracleAggregator);
+            if(result > 0) effectiveExchangeRate = result;
+        } 
+
+        // We could either touch the state for BASEFEE and calculate based on maxPriorityFee passed (to be added in context along with maxFeePerGas) or just use tx.gasprice
+        uint256 actualTokenCost = ((actualGasCost + (UNACCOUNTED_COST * tx.gasprice)) * effectiveExchangeRate) / 1e18;
+        if (mode != PostOpMode.postOpReverted) {
+            SafeTransferLib.safeTransferFrom(address(feeToken), account, feeReceiver, actualTokenCost + fee);
+            emit TokenPaymasterOperation(account, address(feeToken), actualTokenCost + fee, fee, userOpHash, effectiveExchangeRate, priceSource);
+        } 
+        else {
+            //in case above transferFrom failed, pay with deposit / notify at least
+            //sender could be banned indefinitely or for certain period
+            emit TokenPaymentDue(address(feeToken), account, actualTokenCost + fee);
+        }
+    }
+
     function _withdrawERC20(IERC20 token, address target, uint256 amount) private {
-         SafeTransferLib.safeTransfer(address(token), target, amount);
->>>>>>> 8aaad6c1
+        token.safeTransfer(target, amount);
     }
 }