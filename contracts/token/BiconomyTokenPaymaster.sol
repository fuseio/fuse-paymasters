--- conflicted
+++ resolved
@@ -128,22 +128,8 @@
         uint256 indexed charge
     );
 
-<<<<<<< HEAD
-    /**
-     * Record the information of swap made on dex router and native tokens deposited
-     */
-    event TokenSwappedAndGasDeposited(
-        address indexed dexRouterAddress,
-        address indexed token,
-        bytes indexed routerCalldata,
-        bool success,
-        uint256 gasAmountDeposited
-    );
-
     event Received(address indexed sender, uint256 value);
 
-=======
->>>>>>> 87d41927
     constructor(
         address _owner,
         IEntryPoint _entryPoint,
