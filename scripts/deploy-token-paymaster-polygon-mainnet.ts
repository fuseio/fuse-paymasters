--- conflicted
+++ resolved
@@ -1,67 +1,68 @@
 import { ethers } from "hardhat";
 
 async function main() {
-let tx, receipt;
-const provider = ethers.provider;
+  let tx, receipt;
+  const provider = ethers.provider;
 
-let accounts = await ethers.getSigners();
-const earlyOwner = await accounts[0].getAddress();
-  
-const owner = "0x7306aC7A32eb690232De81a9FFB44Bb346026faB";
-const verifyingSigner = "0x37ca4D86A0e33502F7CD93e0C88AFa2F172d39a1";
-const entryPoint = process.env.ENTRY_POINT_ADDRESS || "0x5FF137D4b0FDCD49DcA30c7CF57E578a026d2789";
-const usdcAddress = "0x2791Bca1f2de4661ED88A30C99A7a9449Aa84174";
-const usdcPriceFeedAddress = "0xbe4cd782679AD4876456b82934De7Fc1dADd251C";
+  const accounts = await ethers.getSigners();
+  const earlyOwner = await accounts[0].getAddress();
 
-const OracleAggregator = await ethers.getContractFactory("OracleAggregator");
-const oracleAggregator = await OracleAggregator.deploy(earlyOwner);
+  const owner = "0x7306aC7A32eb690232De81a9FFB44Bb346026faB";
+  const verifyingSigner = "0x37ca4D86A0e33502F7CD93e0C88AFa2F172d39a1";
+  const entryPoint =
+    process.env.ENTRY_POINT_ADDRESS ||
+    "0x5FF137D4b0FDCD49DcA30c7CF57E578a026d2789";
+  const usdcAddress = "0x2791Bca1f2de4661ED88A30C99A7a9449Aa84174";
+  const usdcPriceFeedAddress = "0xbe4cd782679AD4876456b82934De7Fc1dADd251C";
 
-await oracleAggregator.deployed();
+  const OracleAggregator = await ethers.getContractFactory("OracleAggregator");
+  const oracleAggregator = await OracleAggregator.deploy(earlyOwner);
 
-  console.log(
-    `oracleAggregator deployed at ${oracleAggregator.address}`
+  await oracleAggregator.deployed();
+
+  console.log(`oracleAggregator deployed at ${oracleAggregator.address}`);
+
+  const BiconomyTokenPaymaster = await ethers.getContractFactory(
+    "BiconomyTokenPaymaster"
+  );
+  const tokenPaymaster = await BiconomyTokenPaymaster.deploy(
+    earlyOwner,
+    entryPoint,
+    verifyingSigner,
+    oracleAggregator.address
   );
 
-  const BiconomyTokenPaymaster = await ethers.getContractFactory("BiconomyTokenPaymaster");
-const tokenPaymaster = await BiconomyTokenPaymaster.deploy(earlyOwner, entryPoint, verifyingSigner, oracleAggregator.address);
+  console.log(`TokenPaymaster deployed at ${tokenPaymaster.address}`);
 
-console.log(
-  `TokenPaymaster deployed at ${tokenPaymaster.address}`
-);
+  const priceFeedUsdc = await ethers.getContractAt(
+    "FeedInterface",
+    usdcPriceFeedAddress
+  );
 
-const priceFeedUsdc = await ethers.getContractAt(
-  "FeedInterface",
-  usdcPriceFeedAddress
-);
+  const priceFeedTxUsdc: any =
+    await priceFeedUsdc.populateTransaction.getThePrice();
 
-const priceFeedTxUsdc: any =
-  await priceFeedUsdc.populateTransaction.getThePrice();
+  tx = await oracleAggregator.setTokenOracle(
+    usdcAddress,
+    usdcPriceFeedAddress,
+    18,
+    priceFeedTxUsdc.data,
+    true
+  );
+  receipt = await tx.wait();
+  console.log("Oracle set for USDC");
 
-tx = await oracleAggregator.setTokenOracle(
-  usdcAddress,
-  usdcPriceFeedAddress,
-  18,
-  priceFeedTxUsdc.data,
-  true
-);
-receipt = await tx.wait();
-console.log("Oracle set for USDC");
+  tx = await tokenPaymaster.setTokenAllowed(usdcAddress);
+  receipt = await tx.wait();
+  console.log("Token is marked allowed");
 
-tx = await tokenPaymaster.setTokenAllowed(usdcAddress);
-receipt = await tx.wait();
-console.log("Token is marked allowed");
+  tx = await tokenPaymaster.transferOwnership(owner);
+  receipt = await tx.wait();
+  console.log("ownership transferred: Token paymaster");
 
-tx = await tokenPaymaster.transferOwnership(owner);
-receipt = await tx.wait();
-<<<<<<< HEAD
-console.log("ownership transferred: Token paymaster");
-=======
-console.log("ownership transferred: Paymaster");
->>>>>>> bb4fe955
-
-tx = await oracleAggregator.transferOwnership(owner);
-receipt = await tx.wait();
-console.log("ownership transferred: OA");
+  tx = await oracleAggregator.transferOwnership(owner);
+  receipt = await tx.wait();
+  console.log("ownership transferred: OA");
 }
 
 // We recommend this pattern to be able to use async/await everywhere
