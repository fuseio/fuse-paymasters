import { ethers } from "hardhat";

async function main() {
let tx, receipt;
const provider = ethers.provider;

let accounts = await ethers.getSigners();
  
const earlyOwner = await accounts[0].getAddress();
const owner = "0x7306aC7A32eb690232De81a9FFB44Bb346026faB";
const verifyingSigner = "0x37ca4D86A0e33502F7CD93e0C88AFa2F172d39a1";
const entryPoint = process.env.ENTRY_POINT_ADDRESS || "0x5FF137D4b0FDCD49DcA30c7CF57E578a026d2789";
const usdcAddress = "0xdA5289fCAAF71d52a80A254da614a192b693e977";
const usdcPriceFeedAddress = "0x0B99544394582DFb7b3334e8e8032491C36FDCa9";

const OracleAggregator = await ethers.getContractFactory("OracleAggregator");
const oracleAggregator = await OracleAggregator.deploy(earlyOwner);

await oracleAggregator.deployed();

console.log(
  `OracleAggregator deployed at ${oracleAggregator.address}`
);

console.log('owner before ', earlyOwner)

const BiconomyTokenPaymaster = await ethers.getContractFactory("BiconomyTokenPaymaster");
const tokenPaymaster = await BiconomyTokenPaymaster.deploy(earlyOwner, entryPoint, verifyingSigner, oracleAggregator.address);

console.log(
  `TokenPaymaster deployed at ${tokenPaymaster.address}`
);

const priceFeedUsdc = await ethers.getContractAt(
  "FeedInterface",
  usdcPriceFeedAddress
);

const priceFeedTxUsdc: any =
  await priceFeedUsdc.populateTransaction.getThePrice();

tx = await oracleAggregator.setTokenOracle(
  usdcAddress,
  usdcPriceFeedAddress,
  18,
  priceFeedTxUsdc.data,
  true
);
receipt = await tx.wait();
console.log("Oracle set for USDC");

tx = await tokenPaymaster.setTokenAllowed(usdcAddress);
receipt = await tx.wait();
console.log("Token is marked allowed");

tx = await tokenPaymaster.transferOwnership(owner);
receipt = await tx.wait();
<<<<<<< HEAD
console.log("ownership transferred: Token Paymaster");
=======
console.log("ownership transferred: Paymaster");
>>>>>>> bb4fe955

tx = await oracleAggregator.transferOwnership(owner);
receipt = await tx.wait();
console.log("ownership transferred: OA");
}


// We recommend this pattern to be able to use async/await everywhere
// and properly handle errors.
main().catch((error) => {
  console.error(error);
  process.exitCode = 1;
});<|MERGE_RESOLUTION|>--- conflicted
+++ resolved
@@ -1,71 +1,71 @@
 import { ethers } from "hardhat";
 
 async function main() {
-let tx, receipt;
-const provider = ethers.provider;
+  let tx, receipt;
+  const provider = ethers.provider;
 
-let accounts = await ethers.getSigners();
-  
-const earlyOwner = await accounts[0].getAddress();
-const owner = "0x7306aC7A32eb690232De81a9FFB44Bb346026faB";
-const verifyingSigner = "0x37ca4D86A0e33502F7CD93e0C88AFa2F172d39a1";
-const entryPoint = process.env.ENTRY_POINT_ADDRESS || "0x5FF137D4b0FDCD49DcA30c7CF57E578a026d2789";
-const usdcAddress = "0xdA5289fCAAF71d52a80A254da614a192b693e977";
-const usdcPriceFeedAddress = "0x0B99544394582DFb7b3334e8e8032491C36FDCa9";
+  const accounts = await ethers.getSigners();
 
-const OracleAggregator = await ethers.getContractFactory("OracleAggregator");
-const oracleAggregator = await OracleAggregator.deploy(earlyOwner);
+  const earlyOwner = await accounts[0].getAddress();
+  const owner = "0x7306aC7A32eb690232De81a9FFB44Bb346026faB";
+  const verifyingSigner = "0x37ca4D86A0e33502F7CD93e0C88AFa2F172d39a1";
+  const entryPoint =
+    process.env.ENTRY_POINT_ADDRESS ||
+    "0x5FF137D4b0FDCD49DcA30c7CF57E578a026d2789";
+  const usdcAddress = "0xdA5289fCAAF71d52a80A254da614a192b693e977";
+  const usdcPriceFeedAddress = "0x0B99544394582DFb7b3334e8e8032491C36FDCa9";
 
-await oracleAggregator.deployed();
+  const OracleAggregator = await ethers.getContractFactory("OracleAggregator");
+  const oracleAggregator = await OracleAggregator.deploy(earlyOwner);
 
-console.log(
-  `OracleAggregator deployed at ${oracleAggregator.address}`
-);
+  await oracleAggregator.deployed();
 
-console.log('owner before ', earlyOwner)
+  console.log(`OracleAggregator deployed at ${oracleAggregator.address}`);
 
-const BiconomyTokenPaymaster = await ethers.getContractFactory("BiconomyTokenPaymaster");
-const tokenPaymaster = await BiconomyTokenPaymaster.deploy(earlyOwner, entryPoint, verifyingSigner, oracleAggregator.address);
+  console.log("owner before ", earlyOwner);
 
-console.log(
-  `TokenPaymaster deployed at ${tokenPaymaster.address}`
-);
+  const BiconomyTokenPaymaster = await ethers.getContractFactory(
+    "BiconomyTokenPaymaster"
+  );
+  const tokenPaymaster = await BiconomyTokenPaymaster.deploy(
+    earlyOwner,
+    entryPoint,
+    verifyingSigner,
+    oracleAggregator.address
+  );
 
-const priceFeedUsdc = await ethers.getContractAt(
-  "FeedInterface",
-  usdcPriceFeedAddress
-);
+  console.log(`TokenPaymaster deployed at ${tokenPaymaster.address}`);
 
-const priceFeedTxUsdc: any =
-  await priceFeedUsdc.populateTransaction.getThePrice();
+  const priceFeedUsdc = await ethers.getContractAt(
+    "FeedInterface",
+    usdcPriceFeedAddress
+  );
 
-tx = await oracleAggregator.setTokenOracle(
-  usdcAddress,
-  usdcPriceFeedAddress,
-  18,
-  priceFeedTxUsdc.data,
-  true
-);
-receipt = await tx.wait();
-console.log("Oracle set for USDC");
+  const priceFeedTxUsdc: any =
+    await priceFeedUsdc.populateTransaction.getThePrice();
 
-tx = await tokenPaymaster.setTokenAllowed(usdcAddress);
-receipt = await tx.wait();
-console.log("Token is marked allowed");
+  tx = await oracleAggregator.setTokenOracle(
+    usdcAddress,
+    usdcPriceFeedAddress,
+    18,
+    priceFeedTxUsdc.data,
+    true
+  );
+  receipt = await tx.wait();
+  console.log("Oracle set for USDC");
 
-tx = await tokenPaymaster.transferOwnership(owner);
-receipt = await tx.wait();
-<<<<<<< HEAD
-console.log("ownership transferred: Token Paymaster");
-=======
-console.log("ownership transferred: Paymaster");
->>>>>>> bb4fe955
+  tx = await tokenPaymaster.setTokenAllowed(usdcAddress);
+  receipt = await tx.wait();
+  console.log("Token is marked allowed");
 
-tx = await oracleAggregator.transferOwnership(owner);
-receipt = await tx.wait();
-console.log("ownership transferred: OA");
+  tx = await tokenPaymaster.transferOwnership(owner);
+  receipt = await tx.wait();
+  console.log("ownership transferred: Token Paymaster");
+
+  tx = await oracleAggregator.transferOwnership(owner);
+  receipt = await tx.wait();
+  console.log("ownership transferred: OA");
 }
-
 
 // We recommend this pattern to be able to use async/await everywhere
 // and properly handle errors.
